'use client';

import { ArrowRight } from 'lucide-react';
import Link from 'next/link';
import { useTranslation } from 'react-i18next';

import { Button } from '@/components/ui/button';
import { useMounted } from '@/hooks/use-mounted';
import { useGithubStars } from '@/hooks/useGithubStars';
import { cn } from '@/lib/utils';

// TODO: Integrate MagicUI components when available:
// - Background with cubes animation and gradient effects
// - Aurora-text for headline/subheadline
// - Sparkles-text for headline

export function LandingHeroSection() {
  const mounted = useMounted();
  const { t, ready } = useTranslation('landing');
  const stars = useGithubStars('VeriTeknik/pluggedin-app');

  // Don't render until translations are ready and component is mounted
  if (!mounted || !ready) {
    return null;
  }

  return (
    <section className="relative overflow-hidden py-12 sm:py-16 md:py-24 lg:py-32 xl:py-40">
      {/* Placeholder for background animation */}
      <div className="absolute inset-0 -z-10 bg-gradient-to-br from-background via-muted to-background opacity-50" />
      {/* Add more sophisticated background/animation later */}

      <div className="container relative z-10 mx-auto flex max-w-5xl flex-col items-center px-4 sm:px-6 lg:px-8 text-center">
        {/* Headline */}
        <h1
          className={cn(
            'text-3xl font-bold tracking-tight sm:text-4xl md:text-5xl lg:text-6xl xl:text-7xl transition-all duration-700 ease-in-out',
            'leading-tight sm:leading-tight md:leading-tight lg:leading-tight',
            mounted ? 'opacity-100 translate-y-0' : 'opacity-0 translate-y-4',
            // TODO: Apply Aurora-text / Sparkles-text here
            'bg-gradient-to-r from-foreground to-foreground/70 bg-clip-text text-transparent pb-2' // Basic gradient as fallback
          )}
        >
          {t('hero.headline')}
        </h1>

        {/* Subheadline */}
        <p
          className={cn(
            'mt-4 text-base text-muted-foreground sm:text-lg md:text-xl lg:text-2xl transition-all duration-700 delay-200 ease-in-out',
            'leading-relaxed max-w-3xl mx-auto px-4',
            mounted ? 'opacity-100 translate-y-0' : 'opacity-0 translate-y-4'
            // TODO: Apply Aurora-text here if desired
          )}
        >
          {t('hero.subheadline')}
        </p>

        {/* Value Banner */}
        <div
          className={cn(
            'mt-6 p-4 rounded-lg bg-primary/5 border border-primary/20 max-w-2xl transition-all duration-700 delay-250 ease-in-out',
            mounted ? 'opacity-100 translate-y-0' : 'opacity-0 translate-y-4'
          )}
        >
          <p className="text-base font-medium text-foreground">
            {t('hero.valueBanner')}
          </p>
        </div>

        {/* Analogy */}
        <p
          className={cn(
<<<<<<< HEAD
            'mt-3 text-xs sm:text-sm font-medium text-primary italic transition-all duration-700 delay-300 ease-in-out',
            'max-w-2xl mx-auto px-4',
=======
            'mt-4 text-sm font-medium text-primary italic transition-all duration-700 delay-300 ease-in-out',
>>>>>>> 9168424b
             mounted ? 'opacity-100 translate-y-0' : 'opacity-0 translate-y-4'
          )}
        >
          {t('hero.analogy')}
        </p>

        {/* Version Badge */}
        <div
          className={cn(
            'mt-4 inline-flex items-center rounded-full bg-primary/10 px-3 py-1 text-xs font-semibold text-primary transition-all duration-700 delay-350 ease-in-out',
            mounted ? 'opacity-100 scale-100' : 'opacity-0 scale-95'
          )}
        >
          {t('hero.version')}
        </div>

        {/* Actions */}
        <div
          className={cn(
            'mt-6 sm:mt-8 flex flex-col gap-3 sm:gap-4 sm:flex-row sm:justify-center transition-all duration-700 delay-400 ease-in-out',
            'w-full max-w-md sm:max-w-none mx-auto px-4',
            mounted ? 'opacity-100 translate-y-0' : 'opacity-0 translate-y-4'
          )}
        >
          <Button asChild size="lg">
            {/* TODO: Update href to actual signup/app page */}
            <Link href="/login">
              {t('hero.cta.getStarted')}
              <ArrowRight className="ml-2 h-4 w-4" />
            </Link>
          </Button>
          <Button asChild variant="outline" size="lg">
            <Link href="#why-pluggedin">
              {t('hero.cta.learnMore')}
            </Link>
          </Button>
        </div>

        {/* Open Source Mention */}
        <div
          className={cn(
            'mt-6 flex flex-col items-center text-xs text-muted-foreground transition-all duration-700 delay-500 ease-in-out',
            mounted ? 'opacity-100 translate-y-0' : 'opacity-0 translate-y-4'
          )}
        >
          <span>{t('hero.openSource')}</span>
          <a
            href="https://github.com/VeriTeknik/pluggedin-app"
            target="_blank"
            rel="noopener noreferrer"
            className="inline-flex items-center gap-1 underline hover:text-primary mt-1"
          >
            <svg
              width="16"
              height="16"
              fill="currentColor"
              viewBox="0 0 16 16"
              className="inline-block"
              aria-hidden="true"
            >
              <path d="M8 0C3.58 0 0 3.58 0 8c0 3.54 2.29 6.53 5.47 7.59.4.07.55-.17.55-.38 0-.19-.01-.82-.01-1.49-2.01.37-2.53-.49-2.69-.94-.09-.23-.48-.94-.82-1.13-.28-.15-.68-.52-.01-.53.63-.01 1.08.58 1.23.82.72 1.21 1.87.87 2.33.66.07-.52.28-.87.51-1.07-1.78-.2-3.64-.89-3.64-3.95 0-.87.31-1.59.82-2.15-.08-.2-.36-1.01.08-2.11 0 0 .67-.21 2.2.82a7.65 7.65 0 0 1 2-.27c.68 0 1.36.09 2 .27 1.53-1.04 2.2-.82 2.2-.82.44 1.1.16 1.91.08 2.11.51.56.82 1.27.82 2.15 0 3.07-1.87 3.75-3.65 3.95.29.25.54.73.54 1.48 0 1.07-.01 1.93-.01 2.19 0 .21.15.46.55.38A8.013 8.013 0 0 0 16 8c0-4.42-3.58-8-8-8z"/>
            </svg>
            {stars !== null ? stars : '...'} stars
          </a>
        </div>
      </div>
    </section>
  );
}<|MERGE_RESOLUTION|>--- conflicted
+++ resolved
@@ -25,17 +25,16 @@
   }
 
   return (
-    <section className="relative overflow-hidden py-12 sm:py-16 md:py-24 lg:py-32 xl:py-40">
+    <section className="relative overflow-hidden py-24 md:py-32 lg:py-40">
       {/* Placeholder for background animation */}
       <div className="absolute inset-0 -z-10 bg-gradient-to-br from-background via-muted to-background opacity-50" />
       {/* Add more sophisticated background/animation later */}
 
-      <div className="container relative z-10 mx-auto flex max-w-5xl flex-col items-center px-4 sm:px-6 lg:px-8 text-center">
+      <div className="container relative z-10 mx-auto flex max-w-4xl flex-col items-center px-4 text-center">
         {/* Headline */}
         <h1
           className={cn(
-            'text-3xl font-bold tracking-tight sm:text-4xl md:text-5xl lg:text-6xl xl:text-7xl transition-all duration-700 ease-in-out',
-            'leading-tight sm:leading-tight md:leading-tight lg:leading-tight',
+            'text-4xl font-bold tracking-tight sm:text-5xl md:text-6xl lg:text-7xl transition-all duration-700 ease-in-out',
             mounted ? 'opacity-100 translate-y-0' : 'opacity-0 translate-y-4',
             // TODO: Apply Aurora-text / Sparkles-text here
             'bg-gradient-to-r from-foreground to-foreground/70 bg-clip-text text-transparent pb-2' // Basic gradient as fallback
@@ -47,8 +46,7 @@
         {/* Subheadline */}
         <p
           className={cn(
-            'mt-4 text-base text-muted-foreground sm:text-lg md:text-xl lg:text-2xl transition-all duration-700 delay-200 ease-in-out',
-            'leading-relaxed max-w-3xl mx-auto px-4',
+            'mt-4 text-lg text-muted-foreground sm:text-xl md:text-2xl transition-all duration-700 delay-200 ease-in-out',
             mounted ? 'opacity-100 translate-y-0' : 'opacity-0 translate-y-4'
             // TODO: Apply Aurora-text here if desired
           )}
@@ -71,12 +69,7 @@
         {/* Analogy */}
         <p
           className={cn(
-<<<<<<< HEAD
-            'mt-3 text-xs sm:text-sm font-medium text-primary italic transition-all duration-700 delay-300 ease-in-out',
-            'max-w-2xl mx-auto px-4',
-=======
             'mt-4 text-sm font-medium text-primary italic transition-all duration-700 delay-300 ease-in-out',
->>>>>>> 9168424b
              mounted ? 'opacity-100 translate-y-0' : 'opacity-0 translate-y-4'
           )}
         >
@@ -96,8 +89,7 @@
         {/* Actions */}
         <div
           className={cn(
-            'mt-6 sm:mt-8 flex flex-col gap-3 sm:gap-4 sm:flex-row sm:justify-center transition-all duration-700 delay-400 ease-in-out',
-            'w-full max-w-md sm:max-w-none mx-auto px-4',
+            'mt-8 flex flex-col gap-4 sm:flex-row sm:justify-center transition-all duration-700 delay-400 ease-in-out',
             mounted ? 'opacity-100 translate-y-0' : 'opacity-0 translate-y-4'
           )}
         >
