'use client';

import { motion } from 'framer-motion';
import { 
  Bell,
  BookOpen, 
  Code2, 
  FileText, 
  Puzzle, 
  Rocket,
  Search
} from 'lucide-react';
import Link from 'next/link';
import { useTranslation } from 'react-i18next';

import { Button } from '@/components/ui/button';
import { Card, CardContent, CardDescription, CardHeader, CardTitle } from '@/components/ui/card';
import { Input } from '@/components/ui/input';

const categories = [
  {
    id: 'whats-new',
    icon: Bell,
    color: 'text-red-500',
    bgColor: 'bg-red-500/10',
    href: '/docs/whats-new',
  },
  {
    id: 'getting-started',
    icon: Rocket,
    color: 'text-blue-500',
    bgColor: 'bg-blue-500/10',
    href: '/docs/getting-started',
  },
  {
    id: 'tutorials',
    icon: BookOpen,
    color: 'text-green-500',
    bgColor: 'bg-green-500/10',
    href: '/docs/tutorials',
  },
  {
    id: 'api-reference',
    icon: Code2,
    color: 'text-purple-500',
    bgColor: 'bg-purple-500/10',
    href: '/docs/api-reference',
  },
  {
    id: 'guides',
    icon: FileText,
    color: 'text-orange-500',
    bgColor: 'bg-orange-500/10',
    href: '/docs/guides',
  },
  {
    id: 'integrations',
    icon: Puzzle,
    color: 'text-pink-500',
    bgColor: 'bg-pink-500/10',
    href: '/docs/integrations',
  },
];

const containerVariants = {
  hidden: { opacity: 0 },
  visible: {
    opacity: 1,
    transition: {
      staggerChildren: 0.1,
    },
  },
};

const itemVariants = {
  hidden: { y: 20, opacity: 0 },
  visible: {
    y: 0,
    opacity: 1,
    transition: {
      duration: 0.5,
    },
  },
};

export default function DocsPageClient() {
  const { t } = useTranslation('docs');

  return (
    <div className="container mx-auto px-4 sm:px-6 lg:px-8 py-6 sm:py-8">
      {/* Header */}
      <div className="text-center mb-8 sm:mb-12">
        <h1 className="text-2xl sm:text-3xl lg:text-4xl font-bold mb-3 sm:mb-4">{t('title')}</h1>
        <p className="text-base sm:text-lg text-muted-foreground max-w-xl sm:max-w-2xl mx-auto px-2">
          {t('description')}
        </p>
      </div>

      {/* Search */}
      <div className="w-full max-w-md sm:max-w-xl lg:max-w-2xl mx-auto mb-8 sm:mb-12 px-2 sm:px-0">
        <div className="relative">
          <Search className="absolute left-3 top-1/2 transform -translate-y-1/2 text-muted-foreground h-4 w-4" />
          <Input
            type="search"
            placeholder={t('search.placeholder')}
            className="pl-10 h-10 sm:h-12 text-sm sm:text-base"
          />
        </div>
      </div>

      {/* Categories */}
      <motion.div
        className="grid grid-cols-1 sm:grid-cols-2 lg:grid-cols-3 gap-4 sm:gap-6"
        variants={containerVariants}
        initial="hidden"
        animate="visible"
      >
        {categories.map((category) => {
          const Icon = category.icon;
          return (
            <motion.div key={category.id} variants={itemVariants}>
              <Link href={category.href}>
                <Card className="h-full hover:shadow-lg transition-shadow duration-300 cursor-pointer">
                  <CardHeader className="pb-3 sm:pb-6">
                    <div className={`inline-flex items-center justify-center w-10 h-10 sm:w-12 sm:h-12 rounded-lg ${category.bgColor} mb-3 sm:mb-4`}>
                      <Icon className={`h-5 w-5 sm:h-6 sm:w-6 ${category.color}`} />
                    </div>
                    <CardTitle className="text-base sm:text-lg">{t(`categories.${category.id}`)}</CardTitle>
                  </CardHeader>
                  <CardContent className="pt-0">
                    <CardDescription className="text-sm">
                      {/* We'll add descriptions for each category in the translation files later */}
                      Learn more about {t(`categories.${category.id}`).toLowerCase()}
                    </CardDescription>
                  </CardContent>
                </Card>
              </Link>
            </motion.div>
          );
        })}
      </motion.div>

      {/* Popular Articles Section (placeholder for now) */}
      <div className="mt-12 sm:mt-16">
        <h2 className="text-xl sm:text-2xl font-bold mb-4 sm:mb-6 px-2 sm:px-0">Popular Articles</h2>
        <div className="grid grid-cols-1 md:grid-cols-2 gap-3 sm:gap-4">
          {/* These will be populated dynamically later */}
          <Card className="hover:shadow-md transition-shadow">
            <CardHeader className="pb-3 sm:pb-6">
              <CardTitle className="text-base sm:text-lg">Quick Start Guide</CardTitle>
              <CardDescription className="text-sm">Get up and running with Plugged.in in 5 minutes</CardDescription>
            </CardHeader>
          </Card>
          <Card className="hover:shadow-md transition-shadow">
            <CardHeader className="pb-3 sm:pb-6">
              <CardTitle className="text-base sm:text-lg">MCP Server Setup</CardTitle>
              <CardDescription className="text-sm">Learn how to configure and manage MCP servers</CardDescription>
            </CardHeader>
          </Card>
          <Card className="hover:shadow-md transition-shadow">
            <CardHeader className="pb-3 sm:pb-6">
              <CardTitle className="text-base sm:text-lg">API Authentication</CardTitle>
              <CardDescription className="text-sm">Secure your API calls with proper authentication</CardDescription>
            </CardHeader>
          </Card>
          <Card className="hover:shadow-md transition-shadow">
            <CardHeader className="pb-3 sm:pb-6">
              <CardTitle className="text-base sm:text-lg">Building Custom Tools</CardTitle>
              <CardDescription className="text-sm">Create custom MCP tools for your workflow</CardDescription>
            </CardHeader>
          </Card>
        </div>
      </div>

      {/* Help Section */}
      <div className="mt-12 sm:mt-16 text-center bg-muted/30 rounded-lg p-6 sm:p-8 mx-2 sm:mx-0">
        <h3 className="text-lg sm:text-xl font-semibold mb-3 sm:mb-4">Need Help?</h3>
        <p className="text-muted-foreground mb-4 sm:mb-6 text-sm sm:text-base">
          Can&apos;t find what you&apos;re looking for? We&apos;re here to help.
        </p>
        <div className="flex flex-col sm:flex-row gap-3 sm:gap-4 justify-center">
          <Button asChild variant="outline" className="w-full sm:w-auto">
            <Link href="/legal/contact">Contact Support</Link>
          </Button>
<<<<<<< HEAD
          <Button asChild variant="outline" className="w-full sm:w-auto">
            <a href="https://discord.gg/pluggedin" target="_blank" rel="noopener noreferrer">
              Join Discord
=======
          <Button asChild variant="outline">
            <a href="https://www.reddit.com/r/plugged_in/" target="_blank" rel="noopener noreferrer">
              Join Reddit
            </a>
          </Button>
          <Button asChild variant="outline">
            <a href="https://x.com/PluggedIntoAI" target="_blank" rel="noopener noreferrer">
              Follow on X
>>>>>>> 9168424b
            </a>
          </Button>
        </div>
      </div>
    </div>
  );
}<|MERGE_RESOLUTION|>--- conflicted
+++ resolved
@@ -87,30 +87,30 @@
   const { t } = useTranslation('docs');
 
   return (
-    <div className="container mx-auto px-4 sm:px-6 lg:px-8 py-6 sm:py-8">
+    <div className="container mx-auto px-4 py-8 max-w-7xl">
       {/* Header */}
-      <div className="text-center mb-8 sm:mb-12">
-        <h1 className="text-2xl sm:text-3xl lg:text-4xl font-bold mb-3 sm:mb-4">{t('title')}</h1>
-        <p className="text-base sm:text-lg text-muted-foreground max-w-xl sm:max-w-2xl mx-auto px-2">
+      <div className="text-center mb-12">
+        <h1 className="text-4xl font-bold mb-4">{t('title')}</h1>
+        <p className="text-lg text-muted-foreground max-w-2xl mx-auto">
           {t('description')}
         </p>
       </div>
 
       {/* Search */}
-      <div className="w-full max-w-md sm:max-w-xl lg:max-w-2xl mx-auto mb-8 sm:mb-12 px-2 sm:px-0">
+      <div className="max-w-2xl mx-auto mb-12">
         <div className="relative">
           <Search className="absolute left-3 top-1/2 transform -translate-y-1/2 text-muted-foreground h-4 w-4" />
           <Input
             type="search"
             placeholder={t('search.placeholder')}
-            className="pl-10 h-10 sm:h-12 text-sm sm:text-base"
+            className="pl-10 h-12"
           />
         </div>
       </div>
 
       {/* Categories */}
       <motion.div
-        className="grid grid-cols-1 sm:grid-cols-2 lg:grid-cols-3 gap-4 sm:gap-6"
+        className="grid grid-cols-1 md:grid-cols-2 lg:grid-cols-3 gap-6"
         variants={containerVariants}
         initial="hidden"
         animate="visible"
@@ -120,15 +120,15 @@
           return (
             <motion.div key={category.id} variants={itemVariants}>
               <Link href={category.href}>
-                <Card className="h-full hover:shadow-lg transition-shadow duration-300 cursor-pointer">
-                  <CardHeader className="pb-3 sm:pb-6">
-                    <div className={`inline-flex items-center justify-center w-10 h-10 sm:w-12 sm:h-12 rounded-lg ${category.bgColor} mb-3 sm:mb-4`}>
-                      <Icon className={`h-5 w-5 sm:h-6 sm:w-6 ${category.color}`} />
+                <Card className="h-full hover:shadow-lg transition-all duration-300 hover:scale-105 cursor-pointer">
+                  <CardHeader>
+                    <div className={`inline-flex items-center justify-center w-12 h-12 rounded-lg ${category.bgColor} mb-4`}>
+                      <Icon className={`h-6 w-6 ${category.color}`} />
                     </div>
-                    <CardTitle className="text-base sm:text-lg">{t(`categories.${category.id}`)}</CardTitle>
+                    <CardTitle>{t(`categories.${category.id}`)}</CardTitle>
                   </CardHeader>
-                  <CardContent className="pt-0">
-                    <CardDescription className="text-sm">
+                  <CardContent>
+                    <CardDescription>
                       {/* We'll add descriptions for each category in the translation files later */}
                       Learn more about {t(`categories.${category.id}`).toLowerCase()}
                     </CardDescription>
@@ -141,52 +141,47 @@
       </motion.div>
 
       {/* Popular Articles Section (placeholder for now) */}
-      <div className="mt-12 sm:mt-16">
-        <h2 className="text-xl sm:text-2xl font-bold mb-4 sm:mb-6 px-2 sm:px-0">Popular Articles</h2>
-        <div className="grid grid-cols-1 md:grid-cols-2 gap-3 sm:gap-4">
+      <div className="mt-16">
+        <h2 className="text-2xl font-bold mb-6">Popular Articles</h2>
+        <div className="grid grid-cols-1 md:grid-cols-2 gap-4">
           {/* These will be populated dynamically later */}
           <Card className="hover:shadow-md transition-shadow">
-            <CardHeader className="pb-3 sm:pb-6">
-              <CardTitle className="text-base sm:text-lg">Quick Start Guide</CardTitle>
-              <CardDescription className="text-sm">Get up and running with Plugged.in in 5 minutes</CardDescription>
+            <CardHeader>
+              <CardTitle className="text-lg">Quick Start Guide</CardTitle>
+              <CardDescription>Get up and running with Plugged.in in 5 minutes</CardDescription>
             </CardHeader>
           </Card>
           <Card className="hover:shadow-md transition-shadow">
-            <CardHeader className="pb-3 sm:pb-6">
-              <CardTitle className="text-base sm:text-lg">MCP Server Setup</CardTitle>
-              <CardDescription className="text-sm">Learn how to configure and manage MCP servers</CardDescription>
+            <CardHeader>
+              <CardTitle className="text-lg">MCP Server Setup</CardTitle>
+              <CardDescription>Learn how to configure and manage MCP servers</CardDescription>
             </CardHeader>
           </Card>
           <Card className="hover:shadow-md transition-shadow">
-            <CardHeader className="pb-3 sm:pb-6">
-              <CardTitle className="text-base sm:text-lg">API Authentication</CardTitle>
-              <CardDescription className="text-sm">Secure your API calls with proper authentication</CardDescription>
+            <CardHeader>
+              <CardTitle className="text-lg">API Authentication</CardTitle>
+              <CardDescription>Secure your API calls with proper authentication</CardDescription>
             </CardHeader>
           </Card>
           <Card className="hover:shadow-md transition-shadow">
-            <CardHeader className="pb-3 sm:pb-6">
-              <CardTitle className="text-base sm:text-lg">Building Custom Tools</CardTitle>
-              <CardDescription className="text-sm">Create custom MCP tools for your workflow</CardDescription>
+            <CardHeader>
+              <CardTitle className="text-lg">Building Custom Tools</CardTitle>
+              <CardDescription>Create custom MCP tools for your workflow</CardDescription>
             </CardHeader>
           </Card>
         </div>
       </div>
 
       {/* Help Section */}
-      <div className="mt-12 sm:mt-16 text-center bg-muted/30 rounded-lg p-6 sm:p-8 mx-2 sm:mx-0">
-        <h3 className="text-lg sm:text-xl font-semibold mb-3 sm:mb-4">Need Help?</h3>
-        <p className="text-muted-foreground mb-4 sm:mb-6 text-sm sm:text-base">
+      <div className="mt-16 text-center bg-muted/30 rounded-lg p-8">
+        <h3 className="text-xl font-semibold mb-4">Need Help?</h3>
+        <p className="text-muted-foreground mb-6">
           Can&apos;t find what you&apos;re looking for? We&apos;re here to help.
         </p>
-        <div className="flex flex-col sm:flex-row gap-3 sm:gap-4 justify-center">
-          <Button asChild variant="outline" className="w-full sm:w-auto">
+        <div className="flex gap-4 justify-center">
+          <Button asChild variant="outline">
             <Link href="/legal/contact">Contact Support</Link>
           </Button>
-<<<<<<< HEAD
-          <Button asChild variant="outline" className="w-full sm:w-auto">
-            <a href="https://discord.gg/pluggedin" target="_blank" rel="noopener noreferrer">
-              Join Discord
-=======
           <Button asChild variant="outline">
             <a href="https://www.reddit.com/r/plugged_in/" target="_blank" rel="noopener noreferrer">
               Join Reddit
@@ -195,7 +190,6 @@
           <Button asChild variant="outline">
             <a href="https://x.com/PluggedIntoAI" target="_blank" rel="noopener noreferrer">
               Follow on X
->>>>>>> 9168424b
             </a>
           </Button>
         </div>
